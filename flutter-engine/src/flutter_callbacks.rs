--- conflicted
+++ resolved
@@ -70,19 +70,9 @@
     unsafe {
         let user_data = &mut *(user_data as *mut DesktopUserData);
         if let DesktopUserData::WindowState(window_state) = user_data {
-<<<<<<< HEAD
-            let msg: PlatformMessage = (*platform_message).into();
-            if msg.channel == "flutter/isolate" {
-                // Special msg to signal isolate is setup
-                window_state.set_isolate_created();
-            } else {
-                window_state.plugin_registrar.handle(msg);
-            }
-=======
             window_state
                 .plugin_registrar
-                .handle((*platform_message).into());
->>>>>>> d2a2ace1
+                .handle((*platform_message).into())
         }
     }
 }
